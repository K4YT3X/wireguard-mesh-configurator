--- conflicted
+++ resolved
@@ -1,14 +1,12 @@
 # WireGuard Mesh Configurator
 
-<<<<<<< HEAD
+## On the Horizon: `wg-dynamic`
+
+`wg-dynamic` is a tool designed officially by WireGuard developing team. This new utility will provide a convenient way of configuring networks dynamically, where mesh network being one of the them. If you're interested, check it out at [wg-dynamic@github](https://github.com/WireGuard/wg-dynamic) or [wg-dynamic@official repository](https://git.zx2c4.com/wg-dynamic)).
+
 ## 1.1.7 (Feburary 20, 2019)
 
 - Public address can now be either FQDN or IP address, as requested by @KipourosV
-=======
-## On the Horizon: `wg-dynamic`
-
-`wg-dynamic` is a tool designed officially by WireGuard developing team. This new utility will provide a convenient way of configuring networks dynamically, where mesh network being one of the them. If you're interested, check it out at [wg-dynamic@github](https://github.com/WireGuard/wg-dynamic) or [wg-dynamic@official repository](https://git.zx2c4.com/wg-dynamic)).
->>>>>>> 4dcd545d
 
 ## 1.1.6 (November 19, 2018)
 
